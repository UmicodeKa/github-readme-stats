// @ts-check

import axios from "axios";
import * as dotenv from "dotenv";
import githubUsernameRegex from "github-username-regex";
import { calculateRank } from "../calculateRank.js";
import { retryer } from "../common/retryer.js";
import {
  CustomError,
  logger,
  MissingParamError,
  request,
  wrapTextMultiline,
} from "../common/utils.js";
<<<<<<< HEAD
import {
  getCombinedExcludedRepos,
  isRepoExcludedByInternalRules,
} from "../common/excluded-repos.js";
=======
import { excludeRepositories } from "../common/envs.js";
>>>>>>> 09627ce7

dotenv.config();

// GraphQL queries.
const GRAPHQL_REPOS_FIELD = `
  repositories(first: 100, ownerAffiliations: OWNER, orderBy: {direction: DESC, field: STARGAZERS}, after: $after) {
    totalCount
    nodes {
      name
      isArchived
      isFork
      isPrivate
      stargazers {
        totalCount
      }
    }
    pageInfo {
      hasNextPage
      endCursor
    }
  }
`;

const GRAPHQL_REPOS_QUERY = `
  query userInfo($login: String!, $after: String) {
    user(login: $login) {
      ${GRAPHQL_REPOS_FIELD}
    }
  }
`;

const GRAPHQL_STATS_QUERY = `
  query userInfo($login: String!, $after: String, $includeMergedPullRequests: Boolean!, $includeDiscussions: Boolean!, $includeDiscussionsAnswers: Boolean!, $startTime: DateTime = null) {
    user(login: $login) {
      name
      login
      commits: contributionsCollection (from: $startTime) {
        totalCommitContributions,
      }
      reviews: contributionsCollection {
        totalPullRequestReviewContributions
      }
      repositoriesContributedTo(first: 1, contributionTypes: [COMMIT, ISSUE, PULL_REQUEST, REPOSITORY]) {
        totalCount
      }
      pullRequests(first: 1) {
        totalCount
      }
      mergedPullRequests: pullRequests(states: MERGED) @include(if: $includeMergedPullRequests) {
        totalCount
      }
      openIssues: issues(states: OPEN) {
        totalCount
      }
      closedIssues: issues(states: CLOSED) {
        totalCount
      }
      followers {
        totalCount
      }
      repositoryDiscussions @include(if: $includeDiscussions) {
        totalCount
      }
      repositoryDiscussionComments(onlyAnswers: true) @include(if: $includeDiscussionsAnswers) {
        totalCount
      }
      ${GRAPHQL_REPOS_FIELD}
    }
  }
`;

/**
 * @typedef {import('axios').AxiosResponse} AxiosResponse Axios response.
 */

/**
 * Stats fetcher object.
 *
 * @param {object} variables Fetcher variables.
 * @param {string} token GitHub token.
 * @returns {Promise<AxiosResponse>} Axios response.
 */
const fetcher = (variables, token) => {
  const query = variables.after ? GRAPHQL_REPOS_QUERY : GRAPHQL_STATS_QUERY;
  return request(
    {
      query,
      variables,
    },
    {
      Authorization: `bearer ${token}`,
    },
  );
};

/**
 * Fetch stats information for a given username.
 *
 * @param {object} variables Fetcher variables.
 * @param {string} variables.username GitHub username.
 * @param {boolean} variables.includeMergedPullRequests Include merged pull requests.
 * @param {boolean} variables.includeDiscussions Include discussions.
 * @param {boolean} variables.includeDiscussionsAnswers Include discussions answers.
 * @param {string|undefined} variables.startTime Time to start the count of total commits.
 * @returns {Promise<AxiosResponse>} Axios response.
 *
 * @description This function supports multi-page fetching if the 'FETCH_MULTI_PAGE_STARS' environment variable is set to true.
 */
const statsFetcher = async ({
  username,
  includeMergedPullRequests,
  includeDiscussions,
  includeDiscussionsAnswers,
  startTime,
}) => {
  let stats;
  let hasNextPage = true;
  let endCursor = null;
  while (hasNextPage) {
    const variables = {
      login: username,
      first: 100,
      after: endCursor,
      includeMergedPullRequests,
      includeDiscussions,
      includeDiscussionsAnswers,
      startTime,
    };
    let res = await retryer(fetcher, variables);
    if (res.data.errors) {
      return res;
    }

    // Store stats data.
    const repoNodes = res.data.data.user.repositories.nodes;
    if (stats) {
      stats.data.data.user.repositories.nodes.push(...repoNodes);
    } else {
      stats = res;
    }

    // Disable multi page fetching on public Vercel instance due to rate limits.
    const repoNodesWithStars = repoNodes.filter(
      (node) => node.stargazers.totalCount !== 0,
    );
    hasNextPage =
      process.env.FETCH_MULTI_PAGE_STARS === "true" &&
      repoNodes.length === repoNodesWithStars.length &&
      res.data.data.user.repositories.pageInfo.hasNextPage;
    endCursor = res.data.data.user.repositories.pageInfo.endCursor;
  }

  return stats;
};

/**
 * Fetch all the commits for all the repositories of a given username.
 *
 * @param {string} username GitHub username.
 * @returns {Promise<number>} Total commits.
 *
 * @description Done like this because the GitHub API does not provide a way to fetch all the commits. See
 * #92#issuecomment-661026467 and #211 for more information.
 */
const totalCommitsFetcher = async (username) => {
  if (!githubUsernameRegex.test(username)) {
    logger.log("Invalid username provided.");
    throw new Error("Invalid username provided.");
  }

  // https://developer.github.com/v3/search/#search-commits
  const fetchTotalCommits = (variables, token) => {
    return axios({
      method: "get",
      url: `https://api.github.com/search/commits?q=author:${variables.login}`,
      headers: {
        "Content-Type": "application/json",
        Accept: "application/vnd.github.cloak-preview",
        Authorization: `token ${token}`,
      },
    });
  };

  let res;
  try {
    res = await retryer(fetchTotalCommits, { login: username });
  } catch (err) {
    logger.log(err);
    throw new Error(err);
  }

  const totalCount = res.data.total_count;
  if (!totalCount || isNaN(totalCount)) {
    throw new CustomError(
      "Could not fetch total commits.",
      CustomError.GITHUB_REST_API_ERROR,
    );
  }
  return totalCount;
};

/**
 * @typedef {import("./types").StatsData} StatsData Stats data.
 */

/**
 * Fetch stats for a given username.
 *
 * @param {string} username GitHub username.
 * @param {boolean} include_all_commits Include all commits.
 * @param {string[]} exclude_repo Repositories to exclude.
 * @param {boolean} include_merged_pull_requests Include merged pull requests.
 * @param {boolean} include_discussions Include discussions.
 * @param {boolean} include_discussions_answers Include discussions answers.
 * @param {number|undefined} commits_year Year to count total commits
 * @returns {Promise<StatsData>} Stats data.
 */
const fetchStats = async (
  username,
  include_all_commits = false,
  exclude_repo = [],
  include_merged_pull_requests = false,
  include_discussions = false,
  include_discussions_answers = false,
  commits_year,
) => {
  if (!username) {
    throw new MissingParamError(["username"]);
  }

  const stats = {
    name: "",
    totalPRs: 0,
    totalPRsMerged: 0,
    mergedPRsPercentage: 0,
    totalReviews: 0,
    totalCommits: 0,
    totalIssues: 0,
    totalStars: 0,
    totalDiscussionsStarted: 0,
    totalDiscussionsAnswered: 0,
    contributedTo: 0,
    rank: { level: "C", percentile: 100 },
  };

  let res = await statsFetcher({
    username,
    includeMergedPullRequests: include_merged_pull_requests,
    includeDiscussions: include_discussions,
    includeDiscussionsAnswers: include_discussions_answers,
    startTime: commits_year ? `${commits_year}-01-01T00:00:00Z` : undefined,
  });

  // Catch GraphQL errors.
  if (res.data.errors) {
    logger.error(res.data.errors);
    if (res.data.errors[0].type === "NOT_FOUND") {
      throw new CustomError(
        res.data.errors[0].message || "Could not fetch user.",
        CustomError.USER_NOT_FOUND,
      );
    }
    if (res.data.errors[0].message) {
      throw new CustomError(
        wrapTextMultiline(res.data.errors[0].message, 90, 1)[0],
        res.statusText,
      );
    }
    throw new CustomError(
      "Something went wrong while trying to retrieve the stats data using the GraphQL API.",
      CustomError.GRAPHQL_ERROR,
    );
  }

  const user = res.data.data.user;

  stats.name = user.name || user.login;

  // if include_all_commits, fetch all commits using the REST API.
  if (include_all_commits) {
    stats.totalCommits = await totalCommitsFetcher(username);
  } else {
    stats.totalCommits = user.commits.totalCommitContributions;
  }

  stats.totalPRs = user.pullRequests.totalCount;
  if (include_merged_pull_requests) {
    stats.totalPRsMerged = user.mergedPullRequests.totalCount;
    stats.mergedPRsPercentage =
      (user.mergedPullRequests.totalCount / user.pullRequests.totalCount) *
        100 || 0;
  }
  stats.totalReviews = user.reviews.totalPullRequestReviewContributions;
  stats.totalIssues = user.openIssues.totalCount + user.closedIssues.totalCount;
  if (include_discussions) {
    stats.totalDiscussionsStarted = user.repositoryDiscussions.totalCount;
  }
  if (include_discussions_answers) {
    stats.totalDiscussionsAnswered =
      user.repositoryDiscussionComments.totalCount;
  }
  stats.contributedTo = user.repositoriesContributedTo.totalCount;

  // Retrieve stars while filtering out repositories to be hidden.
<<<<<<< HEAD
  let repoToHide = getCombinedExcludedRepos(exclude_repo);
=======
  const allExcludedRepos = [...exclude_repo, ...excludeRepositories];
  let repoToHide = new Set(allExcludedRepos);
>>>>>>> 09627ce7

  stats.totalStars = user.repositories.nodes
    .filter((data) => {
      // Check URL parameter exclusions
      if (repoToHide.has(data.name)) {
        return false;
      }
      // Check internal exclusion rules
      if (isRepoExcludedByInternalRules(data)) {
        return false;
      }
      return true;
    })
    .reduce((prev, curr) => {
      return prev + curr.stargazers.totalCount;
    }, 0);

  stats.rank = calculateRank({
    all_commits: include_all_commits,
    commits: stats.totalCommits,
    prs: stats.totalPRs,
    reviews: stats.totalReviews,
    issues: stats.totalIssues,
    repos: user.repositories.totalCount,
    stars: stats.totalStars,
    followers: user.followers.totalCount,
  });

  return stats;
};

export { fetchStats };
export default fetchStats;<|MERGE_RESOLUTION|>--- conflicted
+++ resolved
@@ -12,14 +12,10 @@
   request,
   wrapTextMultiline,
 } from "../common/utils.js";
-<<<<<<< HEAD
 import {
   getCombinedExcludedRepos,
   isRepoExcludedByInternalRules,
 } from "../common/excluded-repos.js";
-=======
-import { excludeRepositories } from "../common/envs.js";
->>>>>>> 09627ce7
 
 dotenv.config();
 
@@ -324,12 +320,7 @@
   stats.contributedTo = user.repositoriesContributedTo.totalCount;
 
   // Retrieve stars while filtering out repositories to be hidden.
-<<<<<<< HEAD
   let repoToHide = getCombinedExcludedRepos(exclude_repo);
-=======
-  const allExcludedRepos = [...exclude_repo, ...excludeRepositories];
-  let repoToHide = new Set(allExcludedRepos);
->>>>>>> 09627ce7
 
   stats.totalStars = user.repositories.nodes
     .filter((data) => {
