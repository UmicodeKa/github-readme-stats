--- conflicted
+++ resolved
@@ -424,93 +424,6 @@
     });
   });
 
-<<<<<<< HEAD
-  it("should exclude repositories based on Vercel environment variables (archived repos)", async () => {
-    // Mock data with archived repository
-    const data_with_archived = {
-      data: {
-        user: {
-          ...data_stats.data.user,
-          repositories: {
-            totalCount: 3,
-            nodes: [
-              {
-                name: "test-repo-1",
-                stargazers: { totalCount: 100 },
-                isArchived: false,
-                isFork: false,
-                isPrivate: false,
-              },
-              {
-                name: "archived-repo",
-                stargazers: { totalCount: 50 },
-                isArchived: true,
-                isFork: false,
-                isPrivate: false,
-              },
-              {
-                name: "test-repo-2",
-                stargazers: { totalCount: 100 },
-                isArchived: false,
-                isFork: false,
-                isPrivate: false,
-              },
-            ],
-            pageInfo: {
-              hasNextPage: false,
-              endCursor: null,
-            },
-          },
-        },
-      },
-    };
-
-    mock
-      .onPost("https://api.github.com/graphql")
-      .reply(200, data_with_archived);
-
-    // Set Vercel environment variable to exclude archived repos
-    process.env.EXCLUDE_ARCHIVED = "true";
-
-    const stats = await fetchStats("anuraghazra");
-
-    // Should exclude archived repo (50 stars), so total should be 200
-    expect(stats.totalStars).toBe(200);
-
-    // Clean up
-    delete process.env.EXCLUDE_ARCHIVED;
-  });
-
-  it("should combine URL exclusions with Vercel environment variable exclusions", async () => {
-    // Set Vercel environment variable
-    process.env.EXCLUDE_EXACT = "'test-repo-2'";
-
-    mock.onPost("https://api.github.com/graphql").reply(200, data_stats);
-
-    const stats = await fetchStats("anuraghazra", false, ["test-repo-1"]);
-
-    // Should exclude both test-repo-1 (URL param) and test-repo-2 (env var)
-    // Only test-repo-3 should be counted: 100 stars
-    expect(stats.totalStars).toBe(100);
-
-    // Clean up
-    delete process.env.EXCLUDE_EXACT;
-  });
-
-  it("should exclude repositories based on Vercel pattern matching", async () => {
-    // Set Vercel environment variable with pattern
-    process.env.EXCLUDE_PATTERNS = "'/^test-repo-/'";
-
-    mock.onPost("https://api.github.com/graphql").reply(200, data_stats);
-
-    const stats = await fetchStats("anuraghazra");
-
-    // Should exclude all repos matching pattern (test-repo-1, test-repo-2, test-repo-3)
-    expect(stats.totalStars).toBe(0);
-
-    // Clean up
-    delete process.env.EXCLUDE_PATTERNS;
-=======
   it("should get commits of provided year", async () => {
     let stats = await fetchStats(
       "anuraghazra",
@@ -547,6 +460,5 @@
       totalDiscussionsAnswered: 0,
       rank,
     });
->>>>>>> 42130f1f
   });
 });